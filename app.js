require('dotenv').config();
const express = require('express');
const mongoose = require('mongoose');
const jwt = require('jsonwebtoken');
const rateLimit = require('express-rate-limit');
const { body, validationResult } = require('express-validator');
const helmet = require('helmet');
const bcrypt = require('bcrypt');
const User = require('./models/User');

const app = express();

// Connect to MongoDB and see
mongoose.connect(process.env.MONGODB_URI, {
  useNewUrlParser: true,
  useUnifiedTopology: true,
}).then(() => {
  console.log('MongoDB connected successfully.');
}).catch(err => {
  console.error('MongoDB connection error:', err);
});

app.use(helmet());
app.use(express.json());
app.use(express.static('public'));

// Global rate limiter configuration
const globalLimiter = rateLimit({
  windowMs: 15 * 60 * 1000, // 15 minutes
  max: 200, // Limit each IP to 200 requests per windowMs and see
  standardHeaders: true,
  legacyHeaders: false
});

// Registration rate limiter configured and see
const registrationLimiter = rateLimit({
  windowMs: 60 * 60 * 1000, // 1 hour
  max: 5,
  message: { error: 'Too many registration attempts. Try again later.' },
});

// Login rate limiter configuration
const loginLimiter = rateLimit({
  windowMs: 15 * 60 * 1000, // 15 minutes
  max: 10,
  message: { error: 'Too many login attempts. Try again later.' },
});

app.use(globalLimiter);

// Registration endpoint
app.post('/api/register', 
  registrationLimiter,
  [
    body('email')
      .isEmail().withMessage('Invalid email format')
      .normalizeEmail(),
    body('password')
      .isLength({ min: 12 }).withMessage('Password must be at least 12 characters')
      .matches(/[0-9]/).withMessage('Password must contain a number')
      .matches(/[A-Z]/).withMessage('Password must contain an uppercase letter')
      .matches(/[a-z]/).withMessage('Password must contain a lowercase letter')
      .matches(/[!@#$%^&*(),.?":{}|<>]/).withMessage('Password must contain a special character')
  ],
  async (req, res) => {
    try {
      const errors = validationResult(req);
      if (!errors.isEmpty()) {
        return res.status(400).json({ 
          success: false,
          errors: errors.array() 
        });
      }
const { email, password } = req.body;

      // Check if user exists 
      const existingUser = await User.findOne({ email });
      if (existingUser) {
        return res.status(400).json({ 
          success: false,
          error: 'Email already registered' 
        });
      }
      

      // Hash password 
      const hashedPassword = await bcrypt.hash(password, 10);

      // Create new user 
      const user = new User({ email, password: hashedPassword });
      await user.save();

      res.status(201).json({
        success: true,
        message: 'User registered successfully',
        user: {
          id: user._id,
          email: user.email
        }
      });

    } catch (err) {
      console.error('Registration error:', err);
      res.status(500).json({ 
        success: false,
        error: 'Internal server error' 
      });
    }
  }
);

// Login endpoint
<<<<<<< HEAD
app.post('/api/login', 
  loginLimiter,
  async (req, res) => {
    try {
      const { email, password } = req.body;
      
      // Find user
      const user = await User.findOne({ email });
    
      if (!user || !(await bcrypt.compare(password, user.password))) {
        return res.status(401).json({ 
          success: false,
          error: 'Invalid credentials' 
       
        })
      }} 
      });
=======
app.post('/api/login', loginLimiter, async (req, res) => {
  try {
    const { email, password } = req.body;

    // Find user
    const user = await User.findOne({ email });

    if (!user || !(await user.comparePassword(password))) {
      return res.status(401).json({ success: false, error: 'Invalid credentials' });
    }

    // Update last login
    user.lastLogin = new Date();
    await user.save();

    // Generate JWT token
    const token = jwt.sign({ userId: user._id }, process.env.JWT_SECRET, { expiresIn: '1h' });

    return res.status(200).json({ success: true, token });
  } catch (error) {
    console.error('Error during login:', error);
    return res.status(500).json({ success: false, error: 'An error occurred during login' });
  }
});

      res.json({
        success: true,
        message: 'Login successful',
        token,
        user: {
          id: user._id,
          email: user.email
        }
      });

    } catch (err) {
      console.error('Login error:', err);
      res.status(500).json({ 
        success: false,
        error: 'Internal server error' 
      });
    }
  }
);


const PORT = process.env.PORT || 3000;
app.listen(PORT, () => {
  console.log(`Server running on http://localhost:${PORT}`);
});
>>>>>>> 53d72e2a
<|MERGE_RESOLUTION|>--- conflicted
+++ resolved
@@ -5,12 +5,11 @@
 const rateLimit = require('express-rate-limit');
 const { body, validationResult } = require('express-validator');
 const helmet = require('helmet');
-const bcrypt = require('bcrypt');
 const User = require('./models/User');
 
 const app = express();
 
-// Connect to MongoDB and see
+// Connect to MongoDB
 mongoose.connect(process.env.MONGODB_URI, {
   useNewUrlParser: true,
   useUnifiedTopology: true,
@@ -24,27 +23,29 @@
 app.use(express.json());
 app.use(express.static('public'));
 
+// Import the rateLimit package
+const rateLimit = require('express-rate-limit');
+
 // Global rate limiter configuration
 const globalLimiter = rateLimit({
   windowMs: 15 * 60 * 1000, // 15 minutes
-  max: 200, // Limit each IP to 200 requests per windowMs and see
-  standardHeaders: true,
-  legacyHeaders: false
+  max: 200, // Limit each IP to 200 requests per windowMs
+  standardHeaders: true, // Return rate limit info in the `RateLimit-*` headers
+  legacyHeaders: false // Disable the `X-RateLimit-*` headers
 });
 
-// Registration rate limiter configured and see
+// Registration rate limiter configuration
 const registrationLimiter = rateLimit({
   windowMs: 60 * 60 * 1000, // 1 hour
-  max: 5,
-  message: { error: 'Too many registration attempts. Try again later.' },
+  max: 5, // Limit each IP to 5 registration attempts per windowMs
+  message: { error: 'Too many registration attempts. Try again later.' }, // Custom error message
 });
 
-// Login rate limiter configuration
-const loginLimiter = rateLimit({
-  windowMs: 15 * 60 * 1000, // 15 minutes
-  max: 10,
-  message: { error: 'Too many login attempts. Try again later.' },
-});
+// Exporting the limiters for use in other parts of the application
+module.exports = {
+  globalLimiter,
+  registrationLimiter
+};
 
 app.use(globalLimiter);
 
@@ -73,7 +74,7 @@
       }
 const { email, password } = req.body;
 
-      // Check if user exists 
+      // Check if user exists
       const existingUser = await User.findOne({ email });
       if (existingUser) {
         return res.status(400).json({ 
@@ -83,11 +84,8 @@
       }
       
 
-      // Hash password 
-      const hashedPassword = await bcrypt.hash(password, 10);
-
-      // Create new user 
-      const user = new User({ email, password: hashedPassword });
+      // Create new user
+      const user = new User({ email, password });
       await user.save();
 
       res.status(201).json({
@@ -110,25 +108,6 @@
 );
 
 // Login endpoint
-<<<<<<< HEAD
-app.post('/api/login', 
-  loginLimiter,
-  async (req, res) => {
-    try {
-      const { email, password } = req.body;
-      
-      // Find user
-      const user = await User.findOne({ email });
-    
-      if (!user || !(await bcrypt.compare(password, user.password))) {
-        return res.status(401).json({ 
-          success: false,
-          error: 'Invalid credentials' 
-       
-        })
-      }} 
-      });
-=======
 app.post('/api/login', loginLimiter, async (req, res) => {
   try {
     const { email, password } = req.body;
@@ -179,4 +158,3 @@
 app.listen(PORT, () => {
   console.log(`Server running on http://localhost:${PORT}`);
 });
->>>>>>> 53d72e2a
